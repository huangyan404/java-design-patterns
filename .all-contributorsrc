--- conflicted
+++ resolved
@@ -292,12 +292,15 @@
       ]
     },
     {
-<<<<<<< HEAD
       "login": "Rzeposlaw",
       "name": "Katarzyna Rzepecka",
       "avatar_url": "https://avatars2.githubusercontent.com/u/18425745?v=4",
       "profile": "https://github.com/Rzeposlaw",
-=======
+      "contributions": [
+        "code"
+      ]
+    },
+    {
       "login": "akrystian",
       "name": "adamski.pro",
       "avatar_url": "https://avatars1.githubusercontent.com/u/6537430?v=4",
@@ -680,7 +683,6 @@
       "name": "Robert Kasperczyk",
       "avatar_url": "https://avatars1.githubusercontent.com/u/9137432?v=4",
       "profile": "https://github.com/robertt240",
->>>>>>> 65d627b2
       "contributions": [
         "code"
       ]
