{
  "files": [
    "README.md"
  ],
  "imageSize": 100,
  "commit": false,
  "contributors": [
    {
      "login": "iluwatar",
      "name": "Ilkka Seppälä",
      "avatar_url": "https://avatars1.githubusercontent.com/u/582346?v=4",
      "profile": "https://github.com/iluwatar",
      "contributions": [
        "projectManagement",
        "maintenance",
        "content"
      ]
    },
    {
      "login": "amit1307",
      "name": "amit1307",
      "avatar_url": "https://avatars0.githubusercontent.com/u/23420222?v=4",
      "profile": "https://github.com/amit1307",
      "contributions": [
        "code"
      ]
    },
    {
      "login": "npathai",
      "name": "Narendra Pathai",
      "avatar_url": "https://avatars2.githubusercontent.com/u/1792515?v=4",
      "profile": "https://github.com/npathai",
      "contributions": [
        "code",
        "ideas",
        "review"
      ]
    },
    {
      "login": "fluxw42",
      "name": "Jeroen Meulemeester",
      "avatar_url": "https://avatars1.githubusercontent.com/u/1545460?v=4",
      "profile": "https://github.com/fluxw42",
      "contributions": [
        "code"
      ]
    },
    {
      "login": "mikulucky",
      "name": "Joseph McCarthy",
      "avatar_url": "https://avatars0.githubusercontent.com/u/4526195?v=4",
      "profile": "http://www.joemccarthy.co.uk",
      "contributions": [
        "code"
      ]
    },
    {
      "login": "thomasoss",
      "name": "Thomas",
      "avatar_url": "https://avatars1.githubusercontent.com/u/22516154?v=4",
      "profile": "https://github.com/thomasoss",
      "contributions": [
        "code"
      ]
    },
    {
      "login": "anuragagarwal561994",
      "name": "Anurag Agarwal",
      "avatar_url": "https://avatars1.githubusercontent.com/u/6075379?v=4",
      "profile": "https://github.com/anuragagarwal561994",
      "contributions": [
        "code"
      ]
    },
    {
      "login": "markusmo3",
      "name": "Markus Moser",
      "avatar_url": "https://avatars1.githubusercontent.com/u/3317416?v=4",
      "profile": "https://markusmo3.github.io",
      "contributions": [
        "design",
        "code",
        "ideas"
      ]
    },
    {
      "login": "isabiq",
      "name": "Sabiq Ihab",
      "avatar_url": "https://avatars1.githubusercontent.com/u/19510920?v=4",
      "profile": "https://twitter.com/i_sabiq",
      "contributions": [
        "code"
      ]
    },
    {
      "login": "inbravo",
      "name": "Amit Dixit",
      "avatar_url": "https://avatars3.githubusercontent.com/u/5253764?v=4",
      "profile": "http://inbravo.github.io",
      "contributions": [
        "code"
      ]
    },
    {
      "login": "piyushchaudhari04",
      "name": "Piyush Kailash Chaudhari",
      "avatar_url": "https://avatars3.githubusercontent.com/u/10268029?v=4",
      "profile": "https://github.com/piyushchaudhari04",
      "contributions": [
        "code"
      ]
    },
    {
      "login": "joshzambales",
      "name": "joshzambales",
      "avatar_url": "https://avatars1.githubusercontent.com/u/8704552?v=4",
      "profile": "https://github.com/joshzambales",
      "contributions": [
        "code"
      ]
    },
    {
      "login": "Crossy147",
      "name": "Kamil Pietruszka",
      "avatar_url": "https://avatars2.githubusercontent.com/u/7272996?v=4",
      "profile": "https://github.com/Crossy147",
      "contributions": [
        "code"
      ]
    },
    {
      "login": "zafarella",
      "name": "Zafar Khaydarov",
      "avatar_url": "https://avatars2.githubusercontent.com/u/660742?v=4",
      "profile": "http://cs.joensuu.fi/~zkhayda",
      "contributions": [
        "code",
        "doc"
      ]
    },
    {
      "login": "kemitix",
      "name": "Paul Campbell",
      "avatar_url": "https://avatars1.githubusercontent.com/u/1147749?v=4",
      "profile": "https://kemitix.github.io/",
      "contributions": [
        "code"
      ]
    },
    {
      "login": "Argyro-Sioziou",
      "name": "Argyro Sioziou",
      "avatar_url": "https://avatars0.githubusercontent.com/u/22822639?v=4",
      "profile": "https://github.com/Argyro-Sioziou",
      "contributions": [
        "code"
      ]
    },
    {
      "login": "TylerMcConville",
      "name": "TylerMcConville",
      "avatar_url": "https://avatars0.githubusercontent.com/u/4946449?v=4",
      "profile": "https://github.com/TylerMcConville",
      "contributions": [
        "code"
      ]
    },
    {
      "login": "saksham93",
      "name": "saksham93",
      "avatar_url": "https://avatars1.githubusercontent.com/u/37399540?v=4",
      "profile": "https://github.com/saksham93",
      "contributions": [
        "code"
      ]
    },
    {
      "login": "nikhilbarar",
      "name": "nikhilbarar",
      "avatar_url": "https://avatars2.githubusercontent.com/u/37332144?v=4",
      "profile": "https://github.com/nikhilbarar",
      "contributions": [
        "code"
      ]
    },
    {
      "login": "colinbut",
      "name": "Colin But",
      "avatar_url": "https://avatars2.githubusercontent.com/u/10725674?v=4",
      "profile": "http://colinbut.com",
      "contributions": [
        "code"
      ]
    },
    {
      "login": "ruslanpa",
      "name": "Ruslan",
      "avatar_url": "https://avatars2.githubusercontent.com/u/1503411?v=4",
      "profile": "https://github.com/ruslanpa",
      "contributions": [
        "code"
      ]
    },
    {
      "login": "JuhoKang",
      "name": "Juho Kang",
      "avatar_url": "https://avatars1.githubusercontent.com/u/4745294?v=4",
      "profile": "https://github.com/JuhoKang",
      "contributions": [
        "code"
      ]
    },
    {
      "login": "dheeraj-mummareddy",
      "name": "Dheeraj Mummareddy",
      "avatar_url": "https://avatars2.githubusercontent.com/u/7002230?v=4",
      "profile": "https://github.com/dheeraj-mummareddy",
      "contributions": [
        "code"
      ]
    },
    {
      "login": "bernardosulzbach",
      "name": "Bernardo Sulzbach",
      "avatar_url": "https://avatars0.githubusercontent.com/u/8271090?v=4",
      "profile": "https://www.bernardosulzbach.com",
      "contributions": [
        "code"
      ]
    },
    {
      "login": "4lexis",
      "name": "Aleksandar Dudukovic",
      "avatar_url": "https://avatars0.githubusercontent.com/u/19871727?v=4",
      "profile": "https://github.com/4lexis",
      "contributions": [
        "code"
      ]
    },
    {
      "login": "yusufaytas",
      "name": "Yusuf Aytaş",
      "avatar_url": "https://avatars2.githubusercontent.com/u/1049483?v=4",
      "profile": "https://www.yusufaytas.com",
      "contributions": [
        "code"
      ]
    },
    {
      "login": "qpi",
      "name": "Mihály Kuprivecz",
      "avatar_url": "https://avatars2.githubusercontent.com/u/1001491?v=4",
      "profile": "http://futurehomes.hu",
      "contributions": [
        "code"
      ]
    },
    {
      "login": "kapinuss",
      "name": "Stanislav Kapinus",
      "avatar_url": "https://avatars0.githubusercontent.com/u/17639945?v=4",
      "profile": "https://github.com/kapinuss",
      "contributions": [
        "code"
      ]
    },
    {
      "login": "gvsharma",
      "name": "GVSharma",
      "avatar_url": "https://avatars1.githubusercontent.com/u/6648152?v=4",
      "profile": "https://github.com/gvsharma",
      "contributions": [
        "code"
      ]
    },
    {
      "login": "SrdjanPaunovic",
      "name": "Srđan Paunović",
      "avatar_url": "https://avatars1.githubusercontent.com/u/22815104?v=4",
      "profile": "https://github.com/SrdjanPaunovic",
      "contributions": [
        "code"
      ]
    },
    {
      "login": "sideris",
      "name": "Petros G. Sideris",
      "avatar_url": "https://avatars3.githubusercontent.com/u/5484694?v=4",
      "profile": "https://sideris.xyz/",
      "contributions": [
        "code"
      ]
    },
    {
<<<<<<< HEAD
      "login": "leogtzr",
      "name": "Leo Gutiérrez Ramírez",
      "avatar_url": "https://avatars0.githubusercontent.com/u/1211969?v=4",
      "profile": "https://github.com/leogtzr",
=======
      "login": "npczwh",
      "name": "Zhang WH",
      "avatar_url": "https://avatars0.githubusercontent.com/u/14066422?v=4",
      "profile": "https://github.com/npczwh",
      "contributions": [
        "code"
      ]
    },
    {
      "login": "oconnelc",
      "name": "Christopher O'Connell",
      "avatar_url": "https://avatars0.githubusercontent.com/u/1112973?v=4",
      "profile": "https://github.com/oconnelc",
      "contributions": [
        "code"
      ]
    },
    {
      "login": "giorgosmav21",
      "name": "George Mavroeidis",
      "avatar_url": "https://avatars2.githubusercontent.com/u/22855493?v=4",
      "profile": "https://github.com/giorgosmav21",
      "contributions": [
        "code"
      ]
    },
    {
      "login": "hbothra15",
      "name": "Hemant Bothra",
      "avatar_url": "https://avatars1.githubusercontent.com/u/7418012?v=4",
      "profile": "https://github.com/hbothra15",
      "contributions": [
        "code"
      ]
    },
    {
      "login": "igeligel",
      "name": "Kevin Peters",
      "avatar_url": "https://avatars1.githubusercontent.com/u/12736734?v=4",
      "profile": "https://www.kevinpeters.net/about/",
      "contributions": [
        "code"
      ]
    },
    {
      "login": "llorllale",
      "name": "George Aristy",
      "avatar_url": "https://avatars1.githubusercontent.com/u/2019896?v=4",
      "profile": "https://llorllale.github.io/",
      "contributions": [
        "code"
      ]
    },
    {
      "login": "mookkiah",
      "name": "Mahendran Mookkiah",
      "avatar_url": "https://avatars1.githubusercontent.com/u/8975264?v=4",
      "profile": "https://github.com/mookkiah",
      "contributions": [
        "code"
      ]
    },
    {
      "login": "Azureyjt",
      "name": "Azureyjt",
      "avatar_url": "https://avatars2.githubusercontent.com/u/18476317?v=4",
      "profile": "https://github.com/Azureyjt",
      "contributions": [
        "code"
      ]
    },
    {
      "login": "vehpsr",
      "name": "gans",
      "avatar_url": "https://avatars2.githubusercontent.com/u/3133265?v=4",
      "profile": "https://github.com/vehpsr",
      "contributions": [
        "code"
      ]
    },
    {
      "login": "ThatGuyWithTheHat",
      "name": "Matt",
      "avatar_url": "https://avatars0.githubusercontent.com/u/24470582?v=4",
      "profile": "https://github.com/ThatGuyWithTheHat",
      "contributions": [
        "content"
      ]
    },
    {
      "login": "gopinath-langote",
      "name": "Gopinath Langote",
      "avatar_url": "https://avatars2.githubusercontent.com/u/10210778?v=4",
      "profile": "https://www.linkedin.com/in/gopinathlangote/",
      "contributions": [
        "code"
      ]
    },
    {
      "login": "hoswey",
      "name": "Hoswey",
      "avatar_url": "https://avatars3.githubusercontent.com/u/3689445?v=4",
      "profile": "https://github.com/hoswey",
      "contributions": [
        "code"
      ]
    },
    {
      "login": "amit2103",
      "name": "Amit Pandey",
      "avatar_url": "https://avatars3.githubusercontent.com/u/7566692?v=4",
      "profile": "https://github.com/amit2103",
      "contributions": [
        "code"
      ]
    },
    {
      "login": "gwildor28",
      "name": "gwildor28",
      "avatar_url": "https://avatars0.githubusercontent.com/u/16000365?v=4",
      "profile": "https://github.com/gwildor28",
      "contributions": [
        "content"
      ]
    },
    {
      "login": "llitfkitfk",
      "name": "田浩",
      "avatar_url": "https://avatars1.githubusercontent.com/u/2404785?v=4",
      "profile": "https://t.me/paul_docker",
      "contributions": [
        "content"
      ]
    },
    {
      "login": "pitsios-s",
      "name": "Stamatis Pitsios",
      "avatar_url": "https://avatars1.githubusercontent.com/u/6773603?v=4",
      "profile": "https://twitter.com/StPitsios",
      "contributions": [
        "code"
      ]
    },
    {
      "login": "qza",
      "name": "qza",
      "avatar_url": "https://avatars3.githubusercontent.com/u/233149?v=4",
      "profile": "https://github.com/qza",
      "contributions": [
        "code"
      ]
    },
    {
      "login": "Tschis",
      "name": "Rodolfo Forte",
      "avatar_url": "https://avatars1.githubusercontent.com/u/20662669?v=4",
      "profile": "http://tschis.github.io",
      "contributions": [
        "content"
      ]
    },
    {
      "login": "ankurkaushal",
      "name": "Ankur Kaushal",
      "avatar_url": "https://avatars2.githubusercontent.com/u/2236616?v=4",
      "profile": "https://github.com/ankurkaushal",
      "contributions": [
        "code"
      ]
    },
    {
      "login": "okinskas",
      "name": "Ovidijus Okinskas",
      "avatar_url": "https://avatars0.githubusercontent.com/u/20372387?v=4",
      "profile": "https://www.linkedin.com/in/ovidijus-okinskas/",
      "contributions": [
        "code"
      ]
    },
    {
      "login": "robertt240",
      "name": "Robert Kasperczyk",
      "avatar_url": "https://avatars1.githubusercontent.com/u/9137432?v=4",
      "profile": "https://github.com/robertt240",
>>>>>>> ba485e2c
      "contributions": [
        "code"
      ]
    }
  ],
  "contributorsPerLine": 4,
  "projectName": "java-design-patterns",
  "projectOwner": "iluwatar",
  "repoType": "github",
  "repoHost": "https://github.com",
  "skipCi": true
}<|MERGE_RESOLUTION|>--- conflicted
+++ resolved
@@ -292,12 +292,15 @@
       ]
     },
     {
-<<<<<<< HEAD
       "login": "leogtzr",
       "name": "Leo Gutiérrez Ramírez",
       "avatar_url": "https://avatars0.githubusercontent.com/u/1211969?v=4",
       "profile": "https://github.com/leogtzr",
-=======
+      "contributions": [
+        "code"
+      ]
+    },
+    {
       "login": "npczwh",
       "name": "Zhang WH",
       "avatar_url": "https://avatars0.githubusercontent.com/u/14066422?v=4",
@@ -482,7 +485,6 @@
       "name": "Robert Kasperczyk",
       "avatar_url": "https://avatars1.githubusercontent.com/u/9137432?v=4",
       "profile": "https://github.com/robertt240",
->>>>>>> ba485e2c
       "contributions": [
         "code"
       ]
