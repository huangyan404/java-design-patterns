--- conflicted
+++ resolved
@@ -292,12 +292,15 @@
       ]
     },
     {
-<<<<<<< HEAD
       "login": "MaVdbussche",
       "name": "Martin Vandenbussche",
       "avatar_url": "https://avatars1.githubusercontent.com/u/26136934?v=4",
       "profile": "https://github.com/MaVdbussche",
-=======
+      "contributions": [
+        "code"
+      ]
+    },
+    {
       "login": "alexsomai",
       "name": "Alexandru Somai",
       "avatar_url": "https://avatars1.githubusercontent.com/u/5720977?v=4",
@@ -851,7 +854,6 @@
       "name": "Robert Kasperczyk",
       "avatar_url": "https://avatars1.githubusercontent.com/u/9137432?v=4",
       "profile": "https://github.com/robertt240",
->>>>>>> beffc87d
       "contributions": [
         "code"
       ]
