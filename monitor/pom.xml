--- conflicted
+++ resolved
@@ -22,10 +22,7 @@
   <modelVersion>4.0.0</modelVersion>
   <parent>
     <groupId>com.iluwatar</groupId>
-<<<<<<< HEAD
-=======
     <artifactId>java-design-patterns</artifactId>
->>>>>>> 4cdc309e
     <version>1.26.0-SNAPSHOT</version>
   </parent>
   <artifactId>monitor</artifactId>
