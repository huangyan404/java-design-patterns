--- conflicted
+++ resolved
@@ -183,13 +183,10 @@
         <module>data-locality</module>
         <module>subclass-sandbox</module>
         <module>circuit-breaker</module>
-<<<<<<< HEAD
         <module>role-object</module>
 		<module>saga</module>
-=======
         <module>double-buffer</module>
         <module>sharding</module>
->>>>>>> 1fa8a604
     </modules>
 
     <repositories>
