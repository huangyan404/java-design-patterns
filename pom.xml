--- conflicted
+++ resolved
@@ -73,11 +73,8 @@
 		<module>async-method-invocation</module>
     	<module>business-delegate</module>
     	<module>half-sync-half-async</module>
-<<<<<<< HEAD
+		<module>step-builder</module>
     <module>layers</module>
-=======
-		<module>step-builder</module>
->>>>>>> a95bd31b
   </modules>
 
 	<dependencyManagement>
