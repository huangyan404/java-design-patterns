<?xml version="1.0" encoding="UTF-8"?>
<!--

    The MIT License
    Copyright (c) 2014 Ilkka Seppälä

    Permission is hereby granted, free of charge, to any person obtaining a copy
    of this software and associated documentation files (the "Software"), to deal
    in the Software without restriction, including without limitation the rights
    to use, copy, modify, merge, publish, distribute, sublicense, and/or sell
    copies of the Software, and to permit persons to whom the Software is
    furnished to do so, subject to the following conditions:

    The above copyright notice and this permission notice shall be included in
    all copies or substantial portions of the Software.

    THE SOFTWARE IS PROVIDED "AS IS", WITHOUT WARRANTY OF ANY KIND, EXPRESS OR
    IMPLIED, INCLUDING BUT NOT LIMITED TO THE WARRANTIES OF MERCHANTABILITY,
    FITNESS FOR A PARTICULAR PURPOSE AND NONINFRINGEMENT. IN NO EVENT SHALL THE
    AUTHORS OR COPYRIGHT HOLDERS BE LIABLE FOR ANY CLAIM, DAMAGES OR OTHER
    LIABILITY, WHETHER IN AN ACTION OF CONTRACT, TORT OR OTHERWISE, ARISING FROM,
    OUT OF OR IN CONNECTION WITH THE SOFTWARE OR THE USE OR OTHER DEALINGS IN
    THE SOFTWARE.

--><project xmlns="http://maven.apache.org/POM/4.0.0" xmlns:xsi="http://www.w3.org/2001/XMLSchema-instance" xsi:schemaLocation="http://maven.apache.org/POM/4.0.0 http://maven.apache.org/xsd/maven-4.0.0.xsd">
	<modelVersion>4.0.0</modelVersion>

	<groupId>com.iluwatar</groupId>
	<artifactId>java-design-patterns</artifactId>
	<version>1.12.0-SNAPSHOT</version>
	<packaging>pom</packaging>

	<inceptionYear>2014</inceptionYear>

	<properties>
		<project.build.sourceEncoding>UTF-8</project.build.sourceEncoding>
		<hibernate.version>5.0.1.Final</hibernate.version>
		<spring.version>4.2.4.RELEASE</spring.version>
		<spring-data.version>1.9.2.RELEASE</spring-data.version>
		<h2.version>1.4.190</h2.version>
		<junit.version>4.12</junit.version>
		<compiler.version>3.0</compiler.version>
		<coveralls.version>4.0.0</coveralls.version>
		<jacoco.version>0.7.2.201409121644</jacoco.version>
		<commons-dbcp.version>1.4</commons-dbcp.version>
		<camel.version>2.16.1</camel.version>
		<log4j.version>1.2.17</log4j.version>
 		<guava.version>19.0</guava.version>
		<systemrules.version>1.15.1</systemrules.version>
		<mockito.version>1.10.19</mockito.version>
		<hierarchical-junit-runner-version>4.12.1</hierarchical-junit-runner-version>
	</properties>
	<modules>
		<module>abstract-factory</module>
		<module>builder</module>
		<module>factory-method</module>
		<module>prototype</module>
		<module>singleton</module>
		<module>adapter</module>
		<module>bridge</module>
		<module>composite</module>
		<module>dao</module>
		<module>decorator</module>
		<module>facade</module>
		<module>flyweight</module>
		<module>proxy</module>
		<module>chain</module>
		<module>command</module>
		<module>interpreter</module>
		<module>iterator</module>
		<module>mediator</module>
		<module>memento</module>
		<module>model-view-presenter</module>
		<module>observer</module>
		<module>state</module>
		<module>strategy</module>
		<module>template-method</module>
		<module>visitor</module>
		<module>double-checked-locking</module>
		<module>servant</module>
		<module>service-locator</module>
		<module>null-object</module>
		<module>event-aggregator</module>
		<module>callback</module>
		<module>execute-around</module>
		<module>property</module>
		<module>intercepting-filter</module>
		<module>producer-consumer</module>
		<module>poison-pill</module>
		<module>reader-writer-lock</module>
		<module>lazy-loading</module>
		<module>service-layer</module>
		<module>specification</module>
		<module>tolerant-reader</module>
		<module>model-view-controller</module>
		<module>flux</module>
		<module>double-dispatch</module>
		<module>multiton</module>
		<module>resource-acquisition-is-initialization</module>
		<module>thread-pool</module>
		<module>twin</module>
		<module>private-class-data</module>
		<module>object-pool</module>
		<module>dependency-injection</module>
		<module>naked-objects</module>
		<module>front-controller</module>
		<module>repository</module>
		<module>async-method-invocation</module>
		<module>monostate</module>
		<module>step-builder</module>
		<module>business-delegate</module>
		<module>half-sync-half-async</module>
		<module>layers</module>
		<module>message-channel</module>
		<module>fluentinterface</module>
		<module>reactor</module>
		<module>caching</module>
		<module>publish-subscribe</module>
		<module>delegation</module>
		<module>event-driven-architecture</module>
		<module>factory-kit</module>
		<module>feature-toggle</module>
		<module>value-object</module>
		<module>monad</module>
<<<<<<< HEAD
    <module>hexagonal</module>
  </modules>
=======
		<module>mute-idiom</module>
	</modules>
>>>>>>> 335737d7

	<dependencyManagement>
		<dependencies>
			<dependency>
				<groupId>org.hibernate</groupId>
				<artifactId>hibernate-core</artifactId>
				<version>${hibernate.version}</version>
			</dependency>
			<dependency>
				<groupId>org.hibernate</groupId>
				<artifactId>hibernate-entitymanager</artifactId>
				<version>${hibernate.version}</version>
			</dependency>
			<dependency>
				<groupId>org.springframework</groupId>
				<artifactId>spring-test</artifactId>
				<version>${spring.version}</version>
			</dependency>
            		<dependency>
				<groupId>org.springframework.data</groupId>
				<artifactId>spring-data-jpa</artifactId>
				<version>${spring-data.version}</version>
			</dependency>
			<dependency>
				<groupId>com.h2database</groupId>
				<artifactId>h2</artifactId>
				<version>${h2.version}</version>
			</dependency>
			<dependency>
				<groupId>commons-dbcp</groupId>
				<artifactId>commons-dbcp</artifactId>
				<version>${commons-dbcp.version}</version>
			</dependency>
			<dependency>
				<groupId>org.apache.camel</groupId>
				<artifactId>camel-core</artifactId>
				<version>${camel.version}</version>
			</dependency>
			<dependency>
				<groupId>org.apache.camel</groupId>
				<artifactId>camel-stream</artifactId>
				<version>${camel.version}</version>
			</dependency>
			<dependency>
				<groupId>junit</groupId>
				<artifactId>junit</artifactId>
				<version>${junit.version}</version>
				<scope>test</scope>
			</dependency>
			<dependency>
				<groupId>org.mockito</groupId>
				<artifactId>mockito-core</artifactId>
				<version>${mockito.version}</version>
				<scope>test</scope>
			</dependency>
			<dependency>
				<groupId>log4j</groupId>
				<artifactId>log4j</artifactId>
				<version>${log4j.version}</version>
			</dependency>
			<dependency>
				<groupId>com.google.guava</groupId>
				<artifactId>guava</artifactId>
				<version>${guava.version}</version>
            		</dependency>
			<dependency>
				<groupId>com.github.stefanbirkner</groupId>
				<artifactId>system-rules</artifactId>
				<version>${systemrules.version}</version>
				<scope>test</scope>
			</dependency>
			<dependency>
				<groupId>de.bechte.junit</groupId>
  				<artifactId>junit-hierarchicalcontextrunner</artifactId>
  				<version>${hierarchical-junit-runner-version}</version>
  				<scope>test</scope>
			</dependency>
		</dependencies>
	</dependencyManagement>


	<build>
		<pluginManagement>
			<plugins>
				<!-- This plugin's configuration is used to store Eclipse m2e settings
					only. It has no influence on the Maven build itself. TODO: Remove when the
					m2e plugin can correctly bind to Maven lifecycle -->
				<plugin>
					<groupId>org.eclipse.m2e</groupId>
					<artifactId>lifecycle-mapping</artifactId>
					<version>1.0.0</version>
					<configuration>
						<lifecycleMappingMetadata>
							<pluginExecutions>
								<pluginExecution>
									<pluginExecutionFilter>
										<groupId>org.jacoco</groupId>
										<artifactId>
											jacoco-maven-plugin
										</artifactId>
										<versionRange>
											[0.6.2,)
										</versionRange>
										<goals>
											<goal>prepare-agent</goal>
										</goals>
									</pluginExecutionFilter>
									<action>
										<ignore/>
									</action>
								</pluginExecution>
							</pluginExecutions>
						</lifecycleMappingMetadata>
					</configuration>
				</plugin>
			</plugins>
		</pluginManagement>

		<plugins>
			<!-- Tell maven to compile using Java 8 -->
			<plugin>
				<groupId>org.apache.maven.plugins</groupId>
				<artifactId>maven-compiler-plugin</artifactId>
				<version>${compiler.version}</version>
				<configuration>
					<source>1.8</source>
					<target>1.8</target>
				</configuration>
			</plugin>
			<plugin>
				<groupId>org.eluder.coveralls</groupId>
				<artifactId>coveralls-maven-plugin</artifactId>
				<version>${coveralls.version}</version>
				<configuration>
					<repoToken>jb6wYzxkVvjolD6qOWpzWdcWBzYk2fAmF</repoToken>
				</configuration>
			</plugin>
			<plugin>
				<groupId>org.jacoco</groupId>
				<artifactId>jacoco-maven-plugin</artifactId>
				<version>${jacoco.version}</version>
				<!-- The following exclude configuration was added because error occurred
					when executing "mvn clean test jacoco:report coveralls:report" -->
				<!-- [ERROR] Failed to execute goal org.eluder.coveralls:coveralls-maven-plugin:3.1.0:report
					(default-cli) on project java-design-patterns: I/O operation failed: No source
					found for domainapp/dom/modules/simple/QSimpleObject.java -> [Help 1] -->
				<configuration>
					<excludes>
						<exclude>domainapp/dom/modules/simple/QSimpleObject.class</exclude>
					</excludes>
				</configuration>
				<executions>
					<execution>
						<id>prepare-agent</id>
						<goals>
							<goal>prepare-agent</goal>
						</goals>
					</execution>
				</executions>
			</plugin>

			<!--checkstyle plug-in. checking against googles styles
			   see config at checkstyle.xml
			-->
			<plugin>
				<groupId>org.apache.maven.plugins</groupId>
				<artifactId>maven-checkstyle-plugin</artifactId>
				<version>2.17</version>
				<executions>
					<execution>
						<id>validate</id>
						<goals>
							<goal>check</goal>
						</goals>
						<phase>validate</phase>
						<configuration>
							<configLocation>checkstyle.xml</configLocation>
							<suppressionsLocation>checkstyle-suppressions.xml</suppressionsLocation>
							<encoding>UTF-8</encoding>
							<consoleOutput>true</consoleOutput>
							<failsOnError>true</failsOnError>
							<includeTestSourceDirectory>true</includeTestSourceDirectory>
						</configuration>
					</execution>
				</executions>
			</plugin>

			<plugin>
				<groupId>org.jacoco</groupId>
				<artifactId>jacoco-maven-plugin</artifactId>
				<version>0.7.5.201505241946</version>
				<executions>
					<execution>
						<goals>
							<goal>prepare-agent</goal>
						</goals>
					</execution>
					<execution>
						<id>report</id>
						<phase>prepare-package</phase>
						<goals>
							<goal>report</goal>
						</goals>
					</execution>
				</executions>
			</plugin>
			<plugin>
				<groupId>org.apache.maven.plugins</groupId>
				<artifactId>maven-surefire-plugin</artifactId>
				<version>2.18.1</version>
				<dependencies>
					<dependency>
						<groupId>org.apache.maven.surefire</groupId>
						<artifactId>surefire-junit47</artifactId>
						<version>2.18.1</version>
					</dependency>
				</dependencies>
				<configuration>
					<argLine>-Xmx1024M ${argLine}</argLine>
				</configuration>
			</plugin>
            <plugin>
              <groupId>org.apache.maven.plugins</groupId>
              <artifactId>maven-pmd-plugin</artifactId>
              <version>3.6</version>
              <configuration>
                <failOnViolation>true</failOnViolation>
                <failurePriority>5</failurePriority>
                <printFailingErrors>true</printFailingErrors>
              </configuration>
              <executions>
                <execution>
                  <goals>
                    <goal>check</goal>
                  </goals>
                  <configuration>
					  <excludeFromFailureFile>exclude-pmd.properties</excludeFromFailureFile>
				  </configuration>
                </execution>
              </executions>
            </plugin>

			<plugin>
				<groupId>com.mycila</groupId>
				<artifactId>license-maven-plugin</artifactId>
				<version>2.11</version>
				<configuration>
					<header>com/mycila/maven/plugin/license/templates/MIT.txt</header>
					<properties>
						<owner>Ilkka Seppälä</owner>
					</properties>
					<skipExistingHeaders>true</skipExistingHeaders>
				</configuration>
				<executions>
					<execution>
						<id>install-format</id>
						<phase>install</phase>
						<goals>
							<goal>format</goal>
						</goals>
					</execution>
				</executions>
			</plugin>
		</plugins>
	</build>

  <reporting>
    <plugins>
      <plugin>
        <groupId>org.apache.maven.plugins</groupId>
        <artifactId>maven-pmd-plugin</artifactId>
        <version>3.6</version>
      </plugin>
    </plugins>
  </reporting>

</project><|MERGE_RESOLUTION|>--- conflicted
+++ resolved
@@ -122,13 +122,8 @@
 		<module>feature-toggle</module>
 		<module>value-object</module>
 		<module>monad</module>
-<<<<<<< HEAD
-    <module>hexagonal</module>
+		<module>mute-idiom</module>
   </modules>
-=======
-		<module>mute-idiom</module>
-	</modules>
->>>>>>> 335737d7
 
 	<dependencyManagement>
 		<dependencies>
